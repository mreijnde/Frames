--- conflicted
+++ resolved
@@ -321,11 +321,7 @@
             % df.iloc(:,4) returns the 4th column
             % df.iloc(2,:) or df.iloc(2) returns the 2nd row
             if nargin<3, colPosition=':'; end
-<<<<<<< HEAD
-            obj = obj.iloc_(rowPosition,colPosition,true);
-=======
-            obj = obj.loc_(idxPosition,colPosition,true,true);
->>>>>>> f1ef62aa
+            obj = obj.loc_(rowPosition,colPosition,true,true);
         end
         function obj = loc(obj,rowName,colName)
             % selection based on names: df.loc(rowsNames[,columnsNames])
@@ -333,11 +329,7 @@
             % df.loc(:,"a") returns the column named "a"
             % df.loc(2,:) or df.loc(2) returns the row named 2
             if nargin<3, colName=':'; end
-<<<<<<< HEAD
-            obj = obj.loc_(rowName,colName,true);
-=======
-            obj = obj.loc_(idxName,colName,false,true);
->>>>>>> f1ef62aa
+            obj = obj.loc_(rowName,colName,false,true);
         end
         
         function obj = replace(obj,valToReplace,valNew)
@@ -1096,14 +1088,8 @@
                     if length(s)>1
                         error("Nested assign in combination with %s indexing operator not supported", s(1).type)
                     end
-<<<<<<< HEAD
                     positionRows = (s(1).type=="{}");
                     assignDataToSelection(s(1).subs, positionRows, b);
-=======
-                    positionIndex = (s(1).type=="{}");
-                    obj = assignDataToSelection(obj, s(1).subs, positionIndex, b);
->>>>>>> f1ef62aa
-     
                 case '.'
                     field = string(s(1).subs);
                     
@@ -1131,13 +1117,8 @@
                          elseif length(s)>2
                              error("Nested assign in combination with .%s() indexing not supported", field);
                          end
-<<<<<<< HEAD
                          positionRows = (field=="iloc");
-                         assignDataToSelection(s(2).subs, positionRows, b);
-=======
-                         positionIndex = (field=="iloc");
-                         obj = assignDataToSelection(obj, s(2).subs, positionIndex, b);
->>>>>>> f1ef62aa
+                         obj = assignDataToSelection(obj, s(2).subs, positionRows, b);
                          
                     elseif ismember(field, ["row","col"])
                         % assign to row/col series
@@ -1163,16 +1144,7 @@
                     end
             end
             
-<<<<<<< HEAD
-            function bool = isLogicalSelector2D(index)
-                bool = (isFrame(index) && ~isFrameSeries(index)) || ...
-                       (islogical(index) && ~isvector(index));
-            end
-            
-            function assignDataToSelection(subs, positionIndex, data)
-=======
             function obj = assignDataToSelection(obj, subs, positionIndex, data)
->>>>>>> f1ef62aa
                 % assign data to DataFrame values selection based on subs selectors
                 if isLogicalSelector2D(subs{1})
                     % special case: combined logical indexing of rows and columns (2d logical selector)
@@ -1201,7 +1173,6 @@
     
     methods(Hidden, Access=protected)
         
-<<<<<<< HEAD
          function obj = loc_(obj,rowSelector,colSelector,userCall,positionIndex)            
             if nargin < 4, userCall=false; end
             if nargin < 5, positionIndex=false; end             
@@ -1209,15 +1180,6 @@
             colID = obj.columns_.getSelector(colSelector, positionIndex, 'onlyRowSeries', userCall);              
             if ~iscolon(rowSelector)
                 obj.rows_.value_ = obj.rows_.value_(rowID);
-=======
-         function obj = loc_(obj,idxSelector,colSelector,positionIndex,userCall)            
-            if nargin < 5, userCall=false; end
-            if nargin < 4, positionIndex=false; end
-            idxID = obj.index_.getSelector(idxSelector, positionIndex, 'onlyColSeries', userCall);
-            colID = obj.columns_.getSelector(colSelector, positionIndex, 'onlyRowSeries', userCall);              
-            if ~iscolon(idxSelector)
-                obj.index_.value_ = obj.index_.value_(idxID);
->>>>>>> f1ef62aa
             end
             if ~iscolon(colSelector)                
                 obj.columns_.value_ = obj.columns_.value_(colID);
@@ -1225,14 +1187,8 @@
             obj.data_ = obj.data_(rowID,colID);
          end
          
-<<<<<<< HEAD
-         function obj = iloc_(obj,rowPosition,colPosition,userCall)
-            if nargin < 4, userCall=false; end                        
-            obj = obj.loc_(rowPosition, colPosition, userCall, true); 
-=======
-         function obj = iloc_(obj,idxPosition,colPosition)
-            obj = obj.loc_(idxPosition, colPosition, true, false); 
->>>>>>> f1ef62aa
+         function obj = iloc_(obj,rowPosition,colPosition)
+            obj = obj.loc_(rowPosition, colPosition, true, false); 
          end
                  
         function tb = getTable(obj)
@@ -1266,19 +1222,11 @@
         function obj = modify(obj,data,rows,columns,positionIndex)
             % modify data in selected rows and columns to supplied values
             if nargin<5; positionIndex = false; end
-<<<<<<< HEAD
             row = obj.rows_.getSelector(rows, positionIndex, 'onlyColSeries', true);
             col = obj.columns_.getSelector(columns, positionIndex, 'onlyRowSeries', true);                     
             % get data from DataFrame
             if isFrame(data)
-                rowsColChecker(obj.iloc_(row,col).asColSeries(false).asRowSeries(false), data);
-=======
-            idx = obj.index_.getSelector(index, positionIndex, 'onlyColSeries', true);
-            col = obj.columns_.getSelector(columns, positionIndex, 'onlyRowSeries', true);                     
-            % get data from DataFrame
-            if isFrame(data)
-                indexColChecker(obj.iloc_(idx,col).asFrame(), data);
->>>>>>> f1ef62aa
+                rowsColChecker(obj.iloc_(row,col).asFrame(), data);
                 data = data.data_;
             end            
             sizeDataBefore = size(obj.data_);
@@ -1316,11 +1264,7 @@
                 % logical DataFrame selector 
                 assert(islogical(bool2d.data_),'frames:modifyFromBool2D:needLogical', ...
                     'The selector must be a logical.')                
-<<<<<<< HEAD
-                rowsColChecker(other,bool2d);
-=======
-                indexColChecker(obj.asFrame(),bool2d);
->>>>>>> f1ef62aa
+                rowsColChecker(other.asFrame(),bool2d);
                 obj.data_(bool2d.data_) = data;
             elseif islogical(bool2d)
                 % logical matrix selector
